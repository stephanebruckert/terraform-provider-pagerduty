--- conflicted
+++ resolved
@@ -71,34 +71,8 @@
 	return notificationRule, nil
 }
 
-<<<<<<< HEAD
 func fetchPagerDutyUserNotificationRule(d *schema.ResourceData, meta interface{}, errCallback func(error, *schema.ResourceData) error) error {
-	client := meta.(*pagerduty.Client)
-=======
-func resourcePagerDutyUserNotificationRuleCreate(d *schema.ResourceData, meta interface{}) error {
-	client, _ := meta.(*Config).Client()
-
-	userID := d.Get("user_id").(string)
-
-	notificationRule, err := buildUserNotificationRuleStruct(d)
-	if err != nil {
-		return err
-	}
-
-	resp, _, err := client.Users.CreateNotificationRule(userID, notificationRule)
-	if err != nil {
-		return err
-	}
-
-	d.SetId(resp.ID)
-
-	return resourcePagerDutyUserNotificationRuleRead(d, meta)
-}
-
-func resourcePagerDutyUserNotificationRuleRead(d *schema.ResourceData, meta interface{}) error {
-	client, _ := meta.(*Config).Client()
-
->>>>>>> 530e6c4b
+	client, _ := meta.(*Config).Client()
 	userID := d.Get("user_id").(string)
 
 	return resource.Retry(2*time.Minute, func() *resource.RetryError {
