package pagerduty

import (
	"context"
	"fmt"
	"log"
	"regexp"
	"strconv"
	"time"

	"github.com/hashicorp/terraform-plugin-sdk/v2/helper/resource"
	"github.com/hashicorp/terraform-plugin-sdk/v2/helper/schema"
	"github.com/hashicorp/terraform-plugin-sdk/v2/helper/validation"
	"github.com/heimweh/go-pagerduty/pagerduty"
)

func resourcePagerDutyService() *schema.Resource {
	return &schema.Resource{
		Create: resourcePagerDutyServiceCreate,
		Read:   resourcePagerDutyServiceRead,
		Update: resourcePagerDutyServiceUpdate,
		Delete: resourcePagerDutyServiceDelete,
		CustomizeDiff: func(context context.Context, diff *schema.ResourceDiff, i interface{}) error {
			in := diff.Get("incident_urgency_rule.#").(int)
			for i := 0; i <= in; i++ {
				t := diff.Get(fmt.Sprintf("incident_urgency_rule.%d.type", i)).(string)
				if t == "use_support_hours" && diff.Get(fmt.Sprintf("incident_urgency_rule.%d.urgency", i)).(string) != "" {
					return fmt.Errorf("general urgency cannot be set for a use_support_hours incident urgency rule type")
				}
			}
			return nil
		},
		Importer: &schema.ResourceImporter{
			State: schema.ImportStatePassthrough,
		},
		Schema: map[string]*schema.Schema{
			"name": {
				Type:         schema.TypeString,
				Required:     true,
				ValidateFunc: validation.StringDoesNotMatch(regexp.MustCompile(`^$|^[ ]+$|[/\\<>&]`), "Service name can't be blank or contain '\\', '/', '&', '<', '>' or non-printable characters. "),
			},
			"html_url": {
				Type:     schema.TypeString,
				Computed: true,
			},
			"description": {
				Type:     schema.TypeString,
				Optional: true,
				Default:  "Managed by Terraform",
			},
			"alert_creation": {
				Type:     schema.TypeString,
				Optional: true,
				Default:  "create_incidents",
				ValidateFunc: validateValueFunc([]string{
					"create_alerts_and_incidents",
					"create_incidents",
				}),
			},
			"alert_grouping": {
				Type:     schema.TypeString,
				Computed: true,
				Optional: true,
				ValidateFunc: validateValueFunc([]string{
					"time",
					"intelligent",
					"rules",
				}),
				Deprecated:    "Use `alert_grouping_parameters.type`",
				ConflictsWith: []string{"alert_grouping_parameters"},
			},
			"alert_grouping_timeout": {
				Type:          schema.TypeString,
				Optional:      true,
				Computed:      true,
				Deprecated:    "Use `alert_grouping_parameters.config.timeout`",
				ConflictsWith: []string{"alert_grouping_parameters"},
			},
			"alert_grouping_parameters": {
				Type:          schema.TypeList,
				Optional:      true,
				MaxItems:      1,
				ConflictsWith: []string{"alert_grouping", "alert_grouping_timeout"},
				Elem: &schema.Resource{
					Schema: map[string]*schema.Schema{
						"type": {
							Type:     schema.TypeString,
							Optional: true,
							ValidateFunc: validateValueFunc([]string{
								"time",
								"intelligent",
								"content_based",
							}),
						},
						"config": {
							Type:     schema.TypeList,
							Optional: true,
							MaxItems: 1,
							Elem: &schema.Resource{
								Schema: map[string]*schema.Schema{
									"timeout": {
										Type:     schema.TypeInt,
										Optional: true,
									},
									"fields": {
										Type:     schema.TypeList,
										Optional: true,
										Elem: &schema.Schema{
											Type: schema.TypeString,
										},
									},
									"aggregate": {
										Type:     schema.TypeString,
										Optional: true,
										ValidateFunc: validateValueFunc([]string{
											"all",
											"any",
										}),
									},
								},
							},
						},
					},
				},
			},
			"auto_resolve_timeout": {
				Type:     schema.TypeString,
				Optional: true,
				Default:  "14400",
			},
			"last_incident_timestamp": {
				Type:     schema.TypeString,
				Computed: true,
			},
			"created_at": {
				Type:     schema.TypeString,
				Computed: true,
			},
			"status": {
				Type:     schema.TypeString,
				Computed: true,
			},
			"acknowledgement_timeout": {
				Type:     schema.TypeString,
				Optional: true,
				Default:  "1800",
			},
			"escalation_policy": {
				Type:     schema.TypeString,
				Required: true,
			},
			"incident_urgency_rule": {
				Type:     schema.TypeList,
				Computed: true,
				Optional: true,
				MaxItems: 1,
				Elem: &schema.Resource{
					Schema: map[string]*schema.Schema{
						"type": {
							Type:     schema.TypeString,
							Required: true,
						},
						"urgency": {
							Type:     schema.TypeString,
							Optional: true,
						},
						"during_support_hours": {
							Type:     schema.TypeList,
							MaxItems: 1,
							MinItems: 1,
							Optional: true,
							Elem: &schema.Resource{
								Schema: map[string]*schema.Schema{
									"type": {
										Type:     schema.TypeString,
										Optional: true,
									},
									"urgency": {
										Type:     schema.TypeString,
										Optional: true,
									},
								},
							},
						},
						"outside_support_hours": {
							Type:     schema.TypeList,
							MaxItems: 1,
							MinItems: 1,
							Optional: true,
							Elem: &schema.Resource{
								Schema: map[string]*schema.Schema{
									"type": {
										Type:     schema.TypeString,
										Optional: true,
									},
									"urgency": {
										Type:     schema.TypeString,
										Optional: true,
									},
								},
							},
						},
					},
				},
			},
			"support_hours": {
				Type:     schema.TypeList,
				Optional: true,
				MaxItems: 1,
				MinItems: 1,
				ForceNew: false,
				Elem: &schema.Resource{
					Schema: map[string]*schema.Schema{
						"type": {
							Type:     schema.TypeString,
							Optional: true,
						},
						"time_zone": {
							Type:     schema.TypeString,
							Optional: true,
						},
						"start_time": {
							Type:     schema.TypeString,
							Optional: true,
						},
						"end_time": {
							Type:     schema.TypeString,
							Optional: true,
						},
						"days_of_week": {
							Type:     schema.TypeList,
							Optional: true,
							MaxItems: 7,
							Elem:     &schema.Schema{Type: schema.TypeInt},
						},
					},
				},
			},
			"scheduled_actions": {
				Type:     schema.TypeList,
				Optional: true,
				ForceNew: false,
				Elem: &schema.Resource{
					Schema: map[string]*schema.Schema{
						"type": {
							Type:     schema.TypeString,
							Optional: true,
						},
						"to_urgency": {
							Type:     schema.TypeString,
							Optional: true,
						},
						"at": {
							Type:     schema.TypeList,
							Optional: true,
							Elem: &schema.Resource{
								Schema: map[string]*schema.Schema{
									"type": {
										Type:     schema.TypeString,
										Optional: true,
									},
									"name": {
										Type:     schema.TypeString,
										Optional: true,
									},
								},
							},
						},
					},
				},
			},
		},
	}
}

func buildServiceStruct(d *schema.ResourceData) (*pagerduty.Service, error) {
	service := pagerduty.Service{
		Name: d.Get("name").(string),
	}

	if attr, ok := d.GetOk("description"); ok {
		service.Description = attr.(string)
	}

	if attr, ok := d.GetOk("auto_resolve_timeout"); ok {
		if attr.(string) != "null" {
			if val, err := strconv.Atoi(attr.(string)); err == nil {
				service.AutoResolveTimeout = &val
			} else {
				return nil, err
			}
		}
	}

	if attr, ok := d.GetOk("acknowledgement_timeout"); ok {
		if attr.(string) != "null" {
			if val, err := strconv.Atoi(attr.(string)); err == nil {
				service.AcknowledgementTimeout = &val
			} else {
				return nil, err
			}
		}
	}

	if attr, ok := d.GetOk("alert_creation"); ok {
		service.AlertCreation = attr.(string)
	}

	if attr, ok := d.GetOk("alert_grouping"); ok {
		ag := attr.(string)
		service.AlertGrouping = &ag
	}
	if attr, ok := d.GetOk("alert_grouping_parameters"); ok {
		service.AlertGroupingParameters = expandAlertGroupingParameters(attr)
	} else {
		// Clear AlertGroupingParameters as it takes precedence over AlertGrouping and AlertGroupingTimeout which are apparently deprecated (that's not explicitly documented in the API)
		service.AlertGroupingParameters = nil
	}
	if attr, ok := d.GetOk("alert_grouping_timeout"); ok {
		if attr.(string) != "null" {
			if val, err := strconv.Atoi(attr.(string)); err == nil {
				service.AlertGroupingTimeout = &val
			} else {
				return nil, err
			}
		}
	}

	if attr, ok := d.GetOk("escalation_policy"); ok {
		service.EscalationPolicy = &pagerduty.EscalationPolicyReference{
			ID:   attr.(string),
			Type: "escalation_policy_reference",
		}
	}

	if attr, ok := d.GetOk("incident_urgency_rule"); ok {
		service.IncidentUrgencyRule = expandIncidentUrgencyRule(attr)
		if service.IncidentUrgencyRule.Type == "use_support_hours" {
			service.ScheduledActions = make([]*pagerduty.ScheduledAction, 1)
		}
	}

	if attr, ok := d.GetOk("scheduled_actions"); ok {
		service.ScheduledActions = expandScheduledActions(attr)
	}

	if attr, ok := d.GetOk("support_hours"); ok {
		service.SupportHours = expandSupportHours(attr)
	}
	return &service, nil
}

<<<<<<< HEAD
func fetchService(d *schema.ResourceData, meta interface{}, errCallback func(error, *schema.ResourceData) error) error {
	client := meta.(*pagerduty.Client)
=======
func resourcePagerDutyServiceCreate(d *schema.ResourceData, meta interface{}) error {
	client, _ := meta.(*Config).Client()

	service, err := buildServiceStruct(d)
	if err != nil {
		return err
	}

	log.Printf("[INFO] Creating PagerDuty service %s", service.Name)

	createdService, _, err := client.Services.Create(service)
	if err != nil {
		return err
	}

	d.SetId(createdService.ID)

	return flattenService(d, createdService)
}

func resourcePagerDutyServiceRead(d *schema.ResourceData, meta interface{}) error {
	client, _ := meta.(*Config).Client()

	log.Printf("[INFO] Reading PagerDuty service %s", d.Id())

>>>>>>> 530e6c4b
	return resource.Retry(2*time.Minute, func() *resource.RetryError {
		service, _, err := client.Services.Get(d.Id(), &pagerduty.GetServiceOptions{})
		if err != nil {
			log.Printf("[WARN] Service read error")
			errResp := errCallback(err, d)
			if errResp != nil {
				time.Sleep(2 * time.Second)
				return resource.RetryableError(errResp)
			}

			return nil
		}

		if err := flattenService(d, service); err != nil {
			return resource.NonRetryableError(err)
		}
		return nil

	})
}

func resourcePagerDutyServiceCreate(d *schema.ResourceData, meta interface{}) error {
	client := meta.(*pagerduty.Client)

	service, err := buildServiceStruct(d)
	if err != nil {
		return err
	}

	log.Printf("[INFO] Creating PagerDuty service %s", service.Name)

	service, _, err = client.Services.Create(service)
	if err != nil {
		return err
	}

	d.SetId(service.ID)

	return fetchService(d, meta, genError)
}

func resourcePagerDutyServiceRead(d *schema.ResourceData, meta interface{}) error {
	log.Printf("[INFO] Reading PagerDuty service %s", d.Id())
	return fetchService(d, meta, handleNotFoundError)
}

func resourcePagerDutyServiceUpdate(d *schema.ResourceData, meta interface{}) error {
	client, _ := meta.(*Config).Client()

	service, err := buildServiceStruct(d)
	if err != nil {
		return err
	}

	log.Printf("[INFO] Updating PagerDuty service %s", d.Id())

	updatedService, _, err := client.Services.Update(d.Id(), service)
	if err != nil {
		return err
	}

	return flattenService(d, updatedService)
}

func resourcePagerDutyServiceDelete(d *schema.ResourceData, meta interface{}) error {
	client, _ := meta.(*Config).Client()

	log.Printf("[INFO] Deleting PagerDuty service %s", d.Id())

	if _, err := client.Services.Delete(d.Id()); err != nil {
		return err
	}

	d.SetId("")

	// giving the API time to catchup
	time.Sleep(time.Second)
	return nil
}

func flattenService(d *schema.ResourceData, service *pagerduty.Service) error {
	d.Set("name", service.Name)
	d.Set("html_url", service.HTMLURL)
	d.Set("status", service.Status)
	d.Set("created_at", service.CreatedAt)
	d.Set("escalation_policy", service.EscalationPolicy.ID)
	d.Set("description", service.Description)
	if service.AutoResolveTimeout == nil {
		d.Set("auto_resolve_timeout", "null")
	} else {
		d.Set("auto_resolve_timeout", strconv.Itoa(*service.AutoResolveTimeout))
	}
	d.Set("last_incident_timestamp", service.LastIncidentTimestamp)
	if service.AcknowledgementTimeout == nil {
		d.Set("acknowledgement_timeout", "null")
	} else {
		d.Set("acknowledgement_timeout", strconv.Itoa(*service.AcknowledgementTimeout))
	}
	d.Set("alert_creation", service.AlertCreation)
	if service.AlertGrouping != nil && *service.AlertGrouping != "" {
		d.Set("alert_grouping", *service.AlertGrouping)
	}
	if service.AlertGroupingTimeout == nil {
		d.Set("alert_grouping_timeout", "null")
	} else {
		d.Set("alert_grouping_timeout", strconv.Itoa(*service.AlertGroupingTimeout))
	}
	if _, ok := d.GetOk("alert_grouping_parameters"); ok && service.AlertGroupingParameters != nil {
		if err := d.Set("alert_grouping_parameters", flattenAlertGroupingParameters(service.AlertGroupingParameters)); err != nil {
			return err
		}
	}
	if service.IncidentUrgencyRule != nil {
		if err := d.Set("incident_urgency_rule", flattenIncidentUrgencyRule(service.IncidentUrgencyRule)); err != nil {
			return err
		}
	}

	if service.SupportHours != nil {
		if err := d.Set("support_hours", flattenSupportHours(service.SupportHours)); err != nil {
			return err
		}
	}

	if service.ScheduledActions != nil {
		if err := d.Set("scheduled_actions", flattenScheduledActions(service.ScheduledActions)); err != nil {
			return err
		}
	}
	return nil
}

func expandAlertGroupingParameters(v interface{}) *pagerduty.AlertGroupingParameters {
	riur := v.([]interface{})[0].(map[string]interface{})
	alertGroupingParameters := &pagerduty.AlertGroupingParameters{
		Config: &pagerduty.AlertGroupingConfig{},
	}
	if len(riur["type"].(string)) > 0 {
		gt := riur["type"].(string)
		alertGroupingParameters.Type = &gt
	}

	if val, ok := riur["config"]; ok {
		alertGroupingParameters.Config = expandAlertGroupingConfig(val)
	}
	return alertGroupingParameters
}

func expandAlertGroupingConfig(v interface{}) *pagerduty.AlertGroupingConfig {
	alertGroupingConfig := &pagerduty.AlertGroupingConfig{}
	if len(v.([]interface{})) == 0 || v.([]interface{})[0] == nil {
		return nil
	}
	riur := v.([]interface{})[0].(map[string]interface{})

	if val, ok := riur["fields"]; ok {
		for _, field := range val.([]interface{}) {
			alertGroupingConfig.Fields = append(alertGroupingConfig.Fields, field.(string))
		}
	}
	if val, ok := riur["aggregate"]; ok {
		agg := val.(string)
		alertGroupingConfig.Aggregate = &agg
	}
	if val, ok := riur["timeout"]; ok {
		to := val.(int)
		alertGroupingConfig.Timeout = &to
	}
	return alertGroupingConfig
}
func flattenAlertGroupingParameters(v *pagerduty.AlertGroupingParameters) interface{} {
	alertGroupingParameters := map[string]interface{}{"type": "", "config": []map[string]interface{}{{"aggregate": nil, "fields": nil, "timeout": nil}}}

	if v.Type != nil {
		alertGroupingParameters["type"] = v.Type
	}

	if v.Config != nil {
		alertGroupingParameters["config"] = flattenAlertGroupingConfig(v.Config)
	}

	return []interface{}{alertGroupingParameters}
}
func flattenAlertGroupingConfig(v *pagerduty.AlertGroupingConfig) interface{} {

	alertGroupingConfig := map[string]interface{}{
		"aggregate": v.Aggregate,
		"fields":    v.Fields,
		"timeout":   v.Timeout,
	}

	return []interface{}{alertGroupingConfig}
}
func expandIncidentUrgencyRule(v interface{}) *pagerduty.IncidentUrgencyRule {
	riur := v.([]interface{})[0].(map[string]interface{})
	incidentUrgencyRule := &pagerduty.IncidentUrgencyRule{
		Type: riur["type"].(string),
	}

	if val, ok := riur["urgency"]; ok {
		incidentUrgencyRule.Urgency = val.(string)
	}

	if val, ok := riur["during_support_hours"]; ok {
		if len(val.([]interface{})) > 0 {
			incidentUrgencyRule.DuringSupportHours = expandIncidentUrgencyType(val)
		}
	}

	if val, ok := riur["outside_support_hours"]; ok {
		if len(val.([]interface{})) > 0 {
			incidentUrgencyRule.OutsideSupportHours = expandIncidentUrgencyType(val)
		}
	}

	return incidentUrgencyRule
}

func flattenIncidentUrgencyRule(v *pagerduty.IncidentUrgencyRule) []interface{} {
	incidentUrgencyRule := map[string]interface{}{
		"type":    v.Type,
		"urgency": v.Urgency,
	}

	if v.DuringSupportHours != nil {
		incidentUrgencyRule["during_support_hours"] = flattenIncidentUrgencyType(v.DuringSupportHours)
	}

	if v.OutsideSupportHours != nil {
		incidentUrgencyRule["outside_support_hours"] = flattenIncidentUrgencyType(v.OutsideSupportHours)
	}

	return []interface{}{incidentUrgencyRule}
}

func expandIncidentUrgencyType(v interface{}) *pagerduty.IncidentUrgencyType {
	riut := v.([]interface{})[0].(map[string]interface{})
	incidentUrgencyType := &pagerduty.IncidentUrgencyType{}

	if v, ok := riut["type"]; ok {
		incidentUrgencyType.Type = v.(string)
	}

	if v, ok := riut["urgency"]; ok {
		incidentUrgencyType.Urgency = v.(string)
	}

	return incidentUrgencyType
}

func flattenIncidentUrgencyType(v *pagerduty.IncidentUrgencyType) []interface{} {
	incidentUrgencyType := map[string]interface{}{
		"type":    v.Type,
		"urgency": v.Urgency,
	}
	return []interface{}{incidentUrgencyType}
}

func expandSupportHours(v interface{}) *pagerduty.SupportHours {
	supportHours := &pagerduty.SupportHours{}

	rsh := v.([]interface{})[0].(map[string]interface{})

	if v, ok := rsh["type"]; ok {
		supportHours.Type = v.(string)
	}

	if v, ok := rsh["time_zone"]; ok {
		supportHours.TimeZone = v.(string)
	}

	if v, ok := rsh["start_time"]; ok {
		supportHours.StartTime = v.(string)
	}

	if v, ok := rsh["end_time"]; ok {
		supportHours.EndTime = v.(string)
	}

	if v, ok := rsh["days_of_week"]; ok {
		var daysOfWeek []int

		for _, dof := range v.([]interface{}) {
			daysOfWeek = append(daysOfWeek, dof.(int))
		}

		supportHours.DaysOfWeek = daysOfWeek
	}

	return supportHours
}

func flattenSupportHours(v *pagerduty.SupportHours) []interface{} {
	supportHours := map[string]interface{}{}

	if v.Type != "" {
		supportHours["type"] = v.Type
	}

	if v.TimeZone != "" {
		supportHours["time_zone"] = v.TimeZone
	}

	if v.StartTime != "" {
		supportHours["start_time"] = v.StartTime
	}

	if v.EndTime != "" {
		supportHours["end_time"] = v.EndTime
	}

	if len(v.DaysOfWeek) > 0 {
		supportHours["days_of_week"] = v.DaysOfWeek
	}

	return []interface{}{supportHours}
}

func expandScheduledActions(v interface{}) []*pagerduty.ScheduledAction {
	var scheduledActions []*pagerduty.ScheduledAction

	for _, sa := range v.([]interface{}) {
		rsa := sa.(map[string]interface{})

		scheduledAction := &pagerduty.ScheduledAction{
			Type:      rsa["type"].(string),
			ToUrgency: rsa["to_urgency"].(string),
			At:        expandScheduledActionAt(rsa["at"]),
		}

		scheduledActions = append(scheduledActions, scheduledAction)
	}

	return scheduledActions
}

func flattenScheduledActions(v []*pagerduty.ScheduledAction) []interface{} {
	var scheduledActions []interface{}

	for _, sa := range v {
		scheduledAction := map[string]interface{}{
			"type":       sa.Type,
			"to_urgency": sa.ToUrgency,
			"at":         flattenScheduledActionAt(sa.At),
		}
		scheduledActions = append(scheduledActions, scheduledAction)
	}

	return scheduledActions
}

func expandScheduledActionAt(v interface{}) *pagerduty.At {
	rat := v.([]interface{})[0].(map[string]interface{})
	return &pagerduty.At{
		Type: rat["type"].(string),
		Name: rat["name"].(string),
	}
}

func flattenScheduledActionAt(v *pagerduty.At) []interface{} {
	at := map[string]interface{}{"type": v.Type, "name": v.Name}
	return []interface{}{at}
}<|MERGE_RESOLUTION|>--- conflicted
+++ resolved
@@ -350,36 +350,8 @@
 	return &service, nil
 }
 
-<<<<<<< HEAD
 func fetchService(d *schema.ResourceData, meta interface{}, errCallback func(error, *schema.ResourceData) error) error {
 	client := meta.(*pagerduty.Client)
-=======
-func resourcePagerDutyServiceCreate(d *schema.ResourceData, meta interface{}) error {
-	client, _ := meta.(*Config).Client()
-
-	service, err := buildServiceStruct(d)
-	if err != nil {
-		return err
-	}
-
-	log.Printf("[INFO] Creating PagerDuty service %s", service.Name)
-
-	createdService, _, err := client.Services.Create(service)
-	if err != nil {
-		return err
-	}
-
-	d.SetId(createdService.ID)
-
-	return flattenService(d, createdService)
-}
-
-func resourcePagerDutyServiceRead(d *schema.ResourceData, meta interface{}) error {
-	client, _ := meta.(*Config).Client()
-
-	log.Printf("[INFO] Reading PagerDuty service %s", d.Id())
-
->>>>>>> 530e6c4b
 	return resource.Retry(2*time.Minute, func() *resource.RetryError {
 		service, _, err := client.Services.Get(d.Id(), &pagerduty.GetServiceOptions{})
 		if err != nil {
@@ -402,7 +374,7 @@
 }
 
 func resourcePagerDutyServiceCreate(d *schema.ResourceData, meta interface{}) error {
-	client := meta.(*pagerduty.Client)
+	client, _ := meta.(*Config).Client()
 
 	service, err := buildServiceStruct(d)
 	if err != nil {
